// Copyright 2023-2024, Offchain Labs, Inc.
// For licensing, see https://github.com/OffchainLabs/cargo-stylus/blob/main/licenses/COPYRIGHT.md

#![allow(clippy::println_empty_string)]
use crate::{
    check::{self, ContractCheck},
    constants::ARB_WASM_ADDRESS,
    export_abi,
    macros::*,
    util::color::{Color, DebugColor},
    DeployConfig, GasFeeConfig,
};
use alloy::{
    primitives::{utils::format_units, Address, U256},
    providers::{Provider, ProviderBuilder},
    rpc::types::{TransactionInput, TransactionReceipt, TransactionRequest},
    sol,
    sol_types::SolCall,
};
use eyre::{bail, eyre, Result, WrapErr};

mod deployer;

sol! {
    #[sol(rpc)]
    interface ArbWasm {
        function activateProgram(address program)
            external
            payable
            returns (uint16 version, uint256 dataFee);
    }
}

/// Deploys a stylus contract, activating if needed.
pub async fn deploy(cfg: DeployConfig) -> Result<()> {
    let contract = check::check(&cfg.check_config)
        .await
        .expect("cargo stylus check failed");
    let verbose = cfg.check_config.common_cfg.verbose;
    let use_wasm_file = cfg.check_config.wasm_file.is_some();

    let constructor = if use_wasm_file {
        None
    } else {
        export_abi::get_constructor_signature()?
    };

<<<<<<< HEAD
    let deployer_args = match constructor {
        Some(constructor) => {
            let args = deployer::parse_constructor_args(&cfg, &constructor, &contract).await?;
            Some(args)
        }
        None => None,
    };
=======
    // Check constructor flags for contracts without constructor
    if deployer_args.is_none() {
        if cfg.experimental_deployer_address.is_some() {
            bail!("deployer address set but constructor was not found");
        }
        if !cfg.experimental_constructor_args.is_empty() {
            bail!("constructor arguments set but constructor was not found");
        }
    }

    let client = sys::new_provider(&cfg.check_config.common_cfg.endpoint)?;
    let chain_id = client.get_chainid().await.expect("failed to get chain id");
>>>>>>> ef03c898

    let provider = ProviderBuilder::new()
        .on_builtin(&cfg.check_config.common_cfg.endpoint)
        .await?;
    let chain_id = provider.get_chain_id().await?;
    let wallet = cfg.auth.alloy_wallet(chain_id)?;
    let from_address = wallet.default_signer().address();
    let provider = ProviderBuilder::new()
        .wallet(wallet)
        .on_builtin(&cfg.check_config.common_cfg.endpoint)
        .await?;

    if verbose {
        greyln!("sender address: {}", from_address.debug_lavender());
    }

    let data_fee = contract.suggest_fee() + cfg.experimental_constructor_value;

    if let ContractCheck::Ready { .. } = &contract {
        // check balance early
        let balance = provider
            .get_balance(from_address)
            .await
            .expect("failed to get balance");

        if balance < data_fee && !cfg.estimate_gas {
            bail!(
                "not enough funds in account {} to pay for data fee\n\
                 balance {} < {}\n\
                 please see the Quickstart guide for funding new accounts:\n{}",
                from_address.red(),
                balance.red(),
                format!("{data_fee} wei").red(),
                "https://docs.arbitrum.io/stylus/stylus-quickstart".yellow(),
            );
        }
    }

    if let Some(deployer_args) = deployer_args {
        return deployer::deploy(&cfg, deployer_args, from_address, &provider).await;
    }

    let contract_addr = cfg
        .deploy_contract(contract.code(), from_address, &provider)
        .await?;

    if cfg.estimate_gas {
        return Ok(());
    }

    match contract {
        ContractCheck::Ready { .. } => {
            if cfg.no_activate {
                mintln!(
                    r#"NOTE: You must activate the stylus contract before calling it. To do so, we recommend running:
cargo stylus activate --address {}"#,
                    hex::encode(contract_addr)
                );
            } else {
                cfg.activate(from_address, contract_addr, data_fee, &provider)
                    .await?
            }
        }
        ContractCheck::Active { .. } => greyln!("wasm already activated!"),
    }
    print_cache_notice(contract_addr);
    Ok(())
}

impl DeployConfig {
    async fn deploy_contract(
        &self,
        code: &[u8],
        sender: Address,
        provider: &impl Provider,
    ) -> Result<Address> {
        let init_code = contract_deployment_calldata(code);

        let tx = TransactionRequest::default()
            .from(sender)
            .input(TransactionInput::new(init_code.into()));

        let verbose = self.check_config.common_cfg.verbose;
        let gas = provider.estimate_gas(&tx).await?;

        let gas_price = provider.get_gas_price().await?;

        if self.check_config.common_cfg.verbose || self.estimate_gas {
            print_gas_estimate("deployment", gas, gas_price).await?;
        }
        if self.estimate_gas {
            let nonce = provider.get_transaction_count(sender).await?;
            return Ok(sender.create(nonce));
        }

        let fee_per_gas = calculate_fee_per_gas(&self.check_config.common_cfg, gas_price)?;

        let receipt = run_tx(
            "deploy",
            tx,
            Some(gas),
            fee_per_gas,
            provider,
            self.check_config.common_cfg.verbose,
        )
        .await?;
        let contract = receipt.contract_address.ok_or(eyre!("missing address"))?;
        let address = contract.debug_lavender();

        if verbose {
            let gas = format_gas(receipt.gas_used);
            greyln!(
                "deployed code at address: {address} {} {gas}",
                "with".grey()
            );
        } else {
            greyln!("deployed code at address: {address}");
        }
        let tx_hash = receipt.transaction_hash.debug_lavender();
        greyln!("deployment tx hash: {tx_hash}");
        Ok(contract)
    }

    async fn activate(
        &self,
        sender: Address,
        contract_addr: Address,
        data_fee: U256,
        client: &impl Provider,
    ) -> Result<()> {
        let verbose = self.check_config.common_cfg.verbose;

        let data = ArbWasm::activateProgramCall {
            program: contract_addr,
        }
        .abi_encode();

        let tx = TransactionRequest::default()
            .from(sender)
            .to(ARB_WASM_ADDRESS)
            .input(TransactionInput::new(data.into()))
            .value(data_fee);

        let gas = client
            .estimate_gas(&tx)
            .await
            .map_err(|e| eyre!("did not estimate correctly: {e}"))?;

        let gas_price = client.get_gas_price().await?;

        if self.check_config.common_cfg.verbose || self.estimate_gas {
            greyln!("activation gas estimate: {}", format_gas(gas));
        }

        let fee_per_gas = calculate_fee_per_gas(&self.check_config.common_cfg, gas_price)?;

        let receipt = run_tx(
            "activate",
            tx,
            Some(gas),
            fee_per_gas,
            client,
            self.check_config.common_cfg.verbose,
        )
        .await?;

        if verbose {
            let gas = format_gas(receipt.gas_used);
            greyln!("activated with {gas}");
        }
        greyln!(
            "contract activated and ready onchain with tx hash: {}",
            receipt.transaction_hash.debug_lavender()
        );
        Ok(())
    }
}

pub async fn print_gas_estimate(name: &str, gas: u64, gas_price: u128) -> Result<()> {
    greyln!("estimates");
    greyln!("{} tx gas: {}", name, gas.debug_lavender());
    greyln!(
        "gas price: {} gwei",
        format_units(gas_price, "gwei")?.debug_lavender()
    );
    let total_cost = gas_price.checked_mul(gas.into()).unwrap_or_default();
    let eth_estimate = format_units(total_cost, "ether")?;
    greyln!(
        "{} tx total cost: {} ETH",
        name,
        eth_estimate.debug_lavender()
    );
    Ok(())
}

pub fn print_cache_notice(contract_addr: Address) {
    let contract_addr = hex::encode(contract_addr);
    println!("");
    mintln!(
        r#"NOTE: We recommend running cargo stylus cache bid {contract_addr} 0 to cache your activated contract in ArbOS.
Cached contracts benefit from cheaper calls. To read more about the Stylus contract cache, see
https://docs.arbitrum.io/stylus/how-tos/caching-contracts"#
    );
}

pub async fn run_tx(
    name: &str,
    tx: TransactionRequest,
    gas: Option<u64>,
    max_fee_per_gas_wei: u128,
    provider: &impl Provider,
    verbose: bool,
) -> Result<TransactionReceipt> {
    let mut tx = tx;
    if let Some(gas) = gas {
        tx.gas = Some(gas);
    }

    tx.max_fee_per_gas = Some(max_fee_per_gas_wei);
    tx.max_priority_fee_per_gas = Some(0);

    let tx = provider.send_transaction(tx).await?;
    let tx_hash = *tx.tx_hash();
    if verbose {
        greyln!("sent {name} tx: {}", tx_hash.debug_lavender());
    }
    let receipt = tx.get_receipt().await.wrap_err("tx failed to complete")?;
    if !receipt.status() {
        bail!("{name} tx reverted {}", tx_hash.debug_red());
    }
    Ok(receipt)
}

/// Prepares an EVM bytecode prelude for contract creation.
pub fn contract_deployment_calldata(code: &[u8]) -> Vec<u8> {
    let code_len: [u8; 32] = U256::from(code.len()).to_be_bytes();
    let mut deploy: Vec<u8> = vec![];
    deploy.push(0x7f); // PUSH32
    deploy.extend(code_len);
    deploy.push(0x80); // DUP1
    deploy.push(0x60); // PUSH1
    deploy.push(42 + 1); // prelude + version
    deploy.push(0x60); // PUSH1
    deploy.push(0x00);
    deploy.push(0x39); // CODECOPY
    deploy.push(0x60); // PUSH1
    deploy.push(0x00);
    deploy.push(0xf3); // RETURN
    deploy.push(0x00); // version
    deploy.extend(code);
    deploy
}

pub fn extract_contract_evm_deployment_prelude(calldata: &[u8]) -> Vec<u8> {
    // The length of the prelude, version part is 42 + 1 as per the code
    let metadata_length = 42 + 1;
    // Extract and return the metadata part
    calldata[0..metadata_length].to_vec()
}

pub fn extract_compressed_wasm(calldata: &[u8]) -> Vec<u8> {
    // The length of the prelude, version part is 42 + 1 as per the code
    let metadata_length = 42 + 1;
    // Extract and return the metadata part
    calldata[metadata_length..].to_vec()
}

pub fn format_gas(gas: u64) -> String {
    let text = format!("{gas} gas");
    if gas <= 3_000_000 {
        text.mint()
    } else if gas <= 7_000_000 {
        text.yellow()
    } else {
        text.pink()
    }
}

pub fn calculate_fee_per_gas<T: GasFeeConfig>(config: &T, gas_price: u128) -> Result<u128> {
    let fee_per_gas = match config.get_max_fee_per_gas_wei()? {
        Some(wei) => wei,
        None => gas_price,
    };
    Ok(fee_per_gas)
}<|MERGE_RESOLUTION|>--- conflicted
+++ resolved
@@ -45,7 +45,6 @@
         export_abi::get_constructor_signature()?
     };
 
-<<<<<<< HEAD
     let deployer_args = match constructor {
         Some(constructor) => {
             let args = deployer::parse_constructor_args(&cfg, &constructor, &contract).await?;
@@ -53,7 +52,7 @@
         }
         None => None,
     };
-=======
+
     // Check constructor flags for contracts without constructor
     if deployer_args.is_none() {
         if cfg.experimental_deployer_address.is_some() {
@@ -63,10 +62,6 @@
             bail!("constructor arguments set but constructor was not found");
         }
     }
-
-    let client = sys::new_provider(&cfg.check_config.common_cfg.endpoint)?;
-    let chain_id = client.get_chainid().await.expect("failed to get chain id");
->>>>>>> ef03c898
 
     let provider = ProviderBuilder::new()
         .on_builtin(&cfg.check_config.common_cfg.endpoint)
