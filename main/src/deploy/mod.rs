// Copyright 2023-2024, Offchain Labs, Inc.
// For licensing, see https://github.com/OffchainLabs/cargo-stylus/blob/main/licenses/COPYRIGHT.md

#![allow(clippy::println_empty_string)]
use crate::{
    check::{self, ContractCheck},
    constants::ARB_WASM_ADDRESS,
    export_abi,
    macros::*,
    util::color::{Color, DebugColor},
    DeployConfig, GasFeeConfig,
};
<<<<<<< HEAD
use alloy::{
    network::TransactionBuilder,
    primitives::{utils::format_units, Address, U256},
    providers::{Provider, ProviderBuilder},
    rpc::types::{TransactionReceipt, TransactionRequest},
    sol,
    sol_types::SolCall,
=======
use alloy_json_abi::Constructor;
use alloy_primitives::{Address, U256 as AU256};
use alloy_sol_macro::sol;
use alloy_sol_types::SolCall;
use ethers::core::utils::format_units;
use ethers::{
    core::k256::ecdsa::SigningKey,
    middleware::SignerMiddleware,
    prelude::*,
    providers::{Middleware, Provider},
    signers::Signer,
    types::{transaction::eip2718::TypedTransaction, Eip1559TransactionRequest, H160, U256, U64},
>>>>>>> 2328abb2
};
use eyre::{bail, eyre, Result, WrapErr};

mod deployer;

sol! {
    #[sol(rpc)]
    interface ArbWasm {
        function activateProgram(address program)
            external
            payable
            returns (uint16 version, uint256 dataFee);
    }
}

/// Deploys a stylus contract, activating if needed.
pub async fn deploy(cfg: DeployConfig) -> Result<()> {
    let contract = check::check(&cfg.check_config)
        .await
        .expect("cargo stylus check failed");
    let verbose = cfg.check_config.common_cfg.verbose;
    let use_wasm_file = cfg.check_config.wasm_file.is_some();

    let constructor = if use_wasm_file {
        if let Some(signature) = &cfg.experimental_constructor_signature {
            Some(Constructor::parse(signature)?)
        } else {
            None
        }
    } else {
        if cfg.experimental_constructor_signature.is_some() {
            bail!("cannot set constructor signature without --wasm-file");
        }
        export_abi::get_constructor_signature()?
    };

    let deployer_args = match constructor {
        Some(constructor) => {
            let args = deployer::parse_constructor_args(&cfg, &constructor, &contract).await?;
            Some(args)
        }
        None => None,
    };

    // Check constructor flags for contracts without constructor
    if deployer_args.is_none() {
        if cfg.experimental_deployer_address.is_some() {
            bail!("deployer address set but constructor was not found");
        }
        if !cfg.experimental_constructor_args.is_empty() {
            bail!("constructor arguments set but constructor was not found");
        }
    }

    let provider = ProviderBuilder::new()
        .on_builtin(&cfg.check_config.common_cfg.endpoint)
        .await?;
    let chain_id = provider.get_chain_id().await?;
    let wallet = cfg.auth.alloy_wallet(chain_id)?;
    let from_address = wallet.default_signer().address();
    let provider = ProviderBuilder::new()
        .wallet(wallet)
        .on_builtin(&cfg.check_config.common_cfg.endpoint)
        .await?;

    if verbose {
        greyln!("sender address: {}", from_address.debug_lavender());
    }

    let data_fee = contract.suggest_fee() + cfg.experimental_constructor_value;

    if let ContractCheck::Ready { .. } = &contract {
        // check balance early
        let balance = provider
            .get_balance(from_address)
            .await
            .expect("failed to get balance");

        if balance < data_fee && !cfg.estimate_gas {
            bail!(
                "not enough funds in account {} to pay for data fee\n\
                 balance {} < {}\n\
                 please see the Quickstart guide for funding new accounts:\n{}",
                from_address.red(),
                balance.red(),
                format!("{data_fee} wei").red(),
                "https://docs.arbitrum.io/stylus/stylus-quickstart".yellow(),
            );
        }
    }

    if let Some(deployer_args) = deployer_args {
        return deployer::deploy(&cfg, deployer_args, from_address, &provider).await;
    }

    let contract_addr = cfg
        .deploy_contract(contract.code(), from_address, &provider)
        .await?;

    if cfg.estimate_gas {
        return Ok(());
    }

    match contract {
        ContractCheck::Ready { .. } => {
            if cfg.no_activate {
                mintln!(
                    r#"NOTE: You must activate the stylus contract before calling it. To do so, we recommend running:
cargo stylus activate --address {}"#,
                    hex::encode(contract_addr)
                );
            } else {
                cfg.activate(from_address, contract_addr, data_fee, &provider)
                    .await?
            }
        }
        ContractCheck::Active { .. } => greyln!("wasm already activated!"),
    }
    print_cache_notice(contract_addr);
    Ok(())
}

impl DeployConfig {
    async fn deploy_contract(
        &self,
        code: &[u8],
        sender: Address,
        provider: &impl Provider,
    ) -> Result<Address> {
        let init_code = contract_deployment_calldata(code);

        let tx = TransactionRequest::default()
            .with_from(sender)
            .with_deploy_code(init_code);

        let verbose = self.check_config.common_cfg.verbose;
        let gas = provider.estimate_gas(&tx).await?;

        let gas_price = provider.get_gas_price().await?;

        if self.check_config.common_cfg.verbose || self.estimate_gas {
            print_gas_estimate("deployment", gas, gas_price).await?;
        }
        if self.estimate_gas {
            let nonce = provider.get_transaction_count(sender).await?;
            return Ok(sender.create(nonce));
        }

        let fee_per_gas = calculate_fee_per_gas(&self.check_config.common_cfg, gas_price)?;

        let receipt = run_tx(
            "deploy",
            tx,
            Some(gas),
            fee_per_gas,
            provider,
            self.check_config.common_cfg.verbose,
        )
        .await?;
        let contract = receipt.contract_address.ok_or(eyre!("missing address"))?;
        let address = contract.debug_lavender();

        if verbose {
            let gas = format_gas(receipt.gas_used);
            greyln!(
                "deployed code at address: {address} {} {gas}",
                "with".grey()
            );
        } else {
            greyln!("deployed code at address: {address}");
        }
        let tx_hash = receipt.transaction_hash.debug_lavender();
        greyln!("deployment tx hash: {tx_hash}");
        Ok(contract)
    }

    async fn activate(
        &self,
        sender: Address,
        contract_addr: Address,
        data_fee: U256,
        client: &impl Provider,
    ) -> Result<()> {
        let verbose = self.check_config.common_cfg.verbose;

        let data = ArbWasm::activateProgramCall {
            program: contract_addr,
        }
        .abi_encode();

        let tx = TransactionRequest::default()
            .with_from(sender)
            .with_to(ARB_WASM_ADDRESS)
            .with_value(data_fee)
            .with_input(data);

        let gas = client
            .estimate_gas(&tx)
            .await
            .map_err(|e| eyre!("did not estimate correctly: {e}"))?;

        let gas_price = client.get_gas_price().await?;

        if self.check_config.common_cfg.verbose || self.estimate_gas {
            greyln!("activation gas estimate: {}", format_gas(gas));
        }

        let fee_per_gas = calculate_fee_per_gas(&self.check_config.common_cfg, gas_price)?;

        let receipt = run_tx(
            "activate",
            tx,
            Some(gas),
            fee_per_gas,
            client,
            self.check_config.common_cfg.verbose,
        )
        .await?;

        if verbose {
            let gas = format_gas(receipt.gas_used);
            greyln!("activated with {gas}");
        }
        greyln!(
            "contract activated and ready onchain with tx hash: {}",
            receipt.transaction_hash.debug_lavender()
        );
        Ok(())
    }
}

pub async fn print_gas_estimate(name: &str, gas: u64, gas_price: u128) -> Result<()> {
    greyln!("estimates");
    greyln!("{} tx gas: {}", name, gas.debug_lavender());
    greyln!(
        "gas price: {} gwei",
        format_units(gas_price, "gwei")?.debug_lavender()
    );
    let total_cost = gas_price.checked_mul(gas.into()).unwrap_or_default();
    let eth_estimate = format_units(total_cost, "ether")?;
    greyln!(
        "{} tx total cost: {} ETH",
        name,
        eth_estimate.debug_lavender()
    );
    Ok(())
}

pub fn print_cache_notice(contract_addr: Address) {
    let contract_addr = hex::encode(contract_addr);
    println!("");
    mintln!(
        r#"NOTE: We recommend running cargo stylus cache bid {contract_addr} 0 to cache your activated contract in ArbOS.
Cached contracts benefit from cheaper calls. To read more about the Stylus contract cache, see
https://docs.arbitrum.io/stylus/how-tos/caching-contracts"#
    );
}

pub async fn run_tx(
    name: &str,
    tx: TransactionRequest,
    gas: Option<u64>,
    max_fee_per_gas_wei: u128,
    provider: &impl Provider,
    verbose: bool,
) -> Result<TransactionReceipt> {
    let mut tx = tx;
    if let Some(gas) = gas {
        tx.gas = Some(gas);
    }

    tx.max_fee_per_gas = Some(max_fee_per_gas_wei);
    tx.max_priority_fee_per_gas = Some(0);

    let tx = provider.send_transaction(tx).await?;
    let tx_hash = *tx.tx_hash();
    if verbose {
        greyln!("sent {name} tx: {}", tx_hash.debug_lavender());
    }
    let receipt = tx.get_receipt().await.wrap_err("tx failed to complete")?;
    if !receipt.status() {
        bail!("{name} tx reverted {}", tx_hash.debug_red());
    }
    Ok(receipt)
}

/// Prepares an EVM bytecode prelude for contract creation.
pub fn contract_deployment_calldata(code: &[u8]) -> Vec<u8> {
    let code_len: [u8; 32] = U256::from(code.len()).to_be_bytes();
    let mut deploy: Vec<u8> = vec![];
    deploy.push(0x7f); // PUSH32
    deploy.extend(code_len);
    deploy.push(0x80); // DUP1
    deploy.push(0x60); // PUSH1
    deploy.push(42 + 1); // prelude + version
    deploy.push(0x60); // PUSH1
    deploy.push(0x00);
    deploy.push(0x39); // CODECOPY
    deploy.push(0x60); // PUSH1
    deploy.push(0x00);
    deploy.push(0xf3); // RETURN
    deploy.push(0x00); // version
    deploy.extend(code);
    deploy
}

pub fn extract_contract_evm_deployment_prelude(calldata: &[u8]) -> Vec<u8> {
    // The length of the prelude, version part is 42 + 1 as per the code
    let metadata_length = 42 + 1;
    // Extract and return the metadata part
    calldata[0..metadata_length].to_vec()
}

pub fn extract_compressed_wasm(calldata: &[u8]) -> Vec<u8> {
    // The length of the prelude, version part is 42 + 1 as per the code
    let metadata_length = 42 + 1;
    // Extract and return the metadata part
    calldata[metadata_length..].to_vec()
}

pub fn format_gas(gas: u64) -> String {
    let text = format!("{gas} gas");
    if gas <= 3_000_000 {
        text.mint()
    } else if gas <= 7_000_000 {
        text.yellow()
    } else {
        text.pink()
    }
}

pub fn calculate_fee_per_gas<T: GasFeeConfig>(config: &T, gas_price: u128) -> Result<u128> {
    let fee_per_gas = match config.get_max_fee_per_gas_wei()? {
        Some(wei) => wei,
        None => gas_price,
    };
    Ok(fee_per_gas)
}<|MERGE_RESOLUTION|>--- conflicted
+++ resolved
@@ -10,28 +10,14 @@
     util::color::{Color, DebugColor},
     DeployConfig, GasFeeConfig,
 };
-<<<<<<< HEAD
 use alloy::{
+    json_abi::Constructor,
     network::TransactionBuilder,
     primitives::{utils::format_units, Address, U256},
     providers::{Provider, ProviderBuilder},
     rpc::types::{TransactionReceipt, TransactionRequest},
     sol,
     sol_types::SolCall,
-=======
-use alloy_json_abi::Constructor;
-use alloy_primitives::{Address, U256 as AU256};
-use alloy_sol_macro::sol;
-use alloy_sol_types::SolCall;
-use ethers::core::utils::format_units;
-use ethers::{
-    core::k256::ecdsa::SigningKey,
-    middleware::SignerMiddleware,
-    prelude::*,
-    providers::{Middleware, Provider},
-    signers::Signer,
-    types::{transaction::eip2718::TypedTransaction, Eip1559TransactionRequest, H160, U256, U64},
->>>>>>> 2328abb2
 };
 use eyre::{bail, eyre, Result, WrapErr};
 
