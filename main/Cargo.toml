--- conflicted
+++ resolved
@@ -11,12 +11,9 @@
 repository.workspace = true
 
 [features]
-<<<<<<< HEAD
 default = ["docker-test"]
 docker-test = []
-=======
 nightly = []
->>>>>>> 1b8f476d
 
 [dependencies]
 alloy-primitives.workspace = true
